import ml_collections as mlc

import jax.numpy as jnp


def get_config() -> mlc.ConfigDict:
    config = mlc.ConfigDict()

<<<<<<< HEAD
    config.train_fn = "unconditional"
=======
>>>>>>> 59e8157d
    config.do_train = False
    config.batch_size = 48
    config.seed = 0

    config.data = dict(
        name="ffhq256",
        num_workers=4,
        image_size=224,
        train_dir="",
        validation_dir="",        
        overwrite_cache=True,
        flip_p=0.5
    )
    config.model = dict(
        model_name_or_path="",
        config_name="",
        num_tokens=16_384,
        dim=1024,
        depth=[2, 12, 2],
        shorten_factor=4,
        resample_type="linear",
        heads=8,
        dim_head=64,
        rotary_emb_dim=32,
        max_seq_len=16, # effectively squared to 256
        parallel_block=True,
        tied_embedding=False,
<<<<<<< HEAD
        dtype="bfloat16",
        cache_dir=None,
        use_auth_token=None,
    )
    config.text_encoder = dict(
        model_name_or_path="laion/CLIP-ViT-H-14-laion2B-s32B-b79K",
        from_pt=True,
        use_fast_tokenizer=True
=======
        dtype="float16",
        cache_dir=None,
        use_auth_token=None,
        text_encoder=dict(
            model_name_or_path="laion/CLIP-ViT-H-14-laion2B-s32B-b79K",
            from_pt=True
        )
>>>>>>> 59e8157d
    )
    config.training = dict(
        learning_rate=1e-4,
        unroll_steps=2,
        num_epochs=100,
        max_steps=None,
        warmup_steps=0,
        adam_beta1=0.9,
        adam_beta2=0.999,
        adam_epsilon=1e-08,
        weight_decay=0.0
    )
    config.vqgan = dict(
        name="vq-f16", 
        dtype="bfloat16"
    )

    config.jit_enabled = True

    config.logging_dir = "./logs"
<<<<<<< HEAD
    config.report_to_wandb = True
=======
    config.report_to = [
        "tensorboard"
    ]
>>>>>>> 59e8157d
    
    return config<|MERGE_RESOLUTION|>--- conflicted
+++ resolved
@@ -6,10 +6,7 @@
 def get_config() -> mlc.ConfigDict:
     config = mlc.ConfigDict()
 
-<<<<<<< HEAD
     config.train_fn = "unconditional"
-=======
->>>>>>> 59e8157d
     config.do_train = False
     config.batch_size = 48
     config.seed = 0
@@ -22,8 +19,15 @@
         validation_dir="",        
         overwrite_cache=True,
         flip_p=0.5
+        image_size=224,
+        train_dir="",
+        validation_dir="",        
+        overwrite_cache=True,
+        flip_p=0.5
     )
     config.model = dict(
+        model_name_or_path="",
+        config_name="",
         model_name_or_path="",
         config_name="",
         num_tokens=16_384,
@@ -37,7 +41,6 @@
         max_seq_len=16, # effectively squared to 256
         parallel_block=True,
         tied_embedding=False,
-<<<<<<< HEAD
         dtype="bfloat16",
         cache_dir=None,
         use_auth_token=None,
@@ -46,19 +49,17 @@
         model_name_or_path="laion/CLIP-ViT-H-14-laion2B-s32B-b79K",
         from_pt=True,
         use_fast_tokenizer=True
-=======
-        dtype="float16",
-        cache_dir=None,
-        use_auth_token=None,
-        text_encoder=dict(
-            model_name_or_path="laion/CLIP-ViT-H-14-laion2B-s32B-b79K",
-            from_pt=True
-        )
->>>>>>> 59e8157d
     )
     config.training = dict(
         learning_rate=1e-4,
         unroll_steps=2,
+        num_epochs=100,
+        max_steps=None,
+        warmup_steps=0,
+        adam_beta1=0.9,
+        adam_beta2=0.999,
+        adam_epsilon=1e-08,
+        weight_decay=0.0
         num_epochs=100,
         max_steps=None,
         warmup_steps=0,
@@ -75,12 +76,6 @@
     config.jit_enabled = True
 
     config.logging_dir = "./logs"
-<<<<<<< HEAD
     config.report_to_wandb = True
-=======
-    config.report_to = [
-        "tensorboard"
-    ]
->>>>>>> 59e8157d
     
     return config