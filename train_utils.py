--- conflicted
+++ resolved
@@ -76,15 +76,10 @@
                 all_logits.append(logits)
 
                 if i != config.training.unroll_steps - 1:
-<<<<<<< HEAD
                     if config.training.temperature > 0.0:
                         samples = jax.random.categorical(subkey, logits / config.training.temperature, axis=-1)
                     else:
                         samples = logits.argmax(axis=-1)
-=======
-                    # samples = jax.random.categorical(subkey, logits, axis=-1)
-                    samples = logits.argmax(axis=-1) # TODO: cool idea, low temperature sampling as a regularisation
->>>>>>> 5cbbbc8d
                     samples = jax.lax.stop_gradient(samples)
 
             # total_loss = jnp.concatenate(losses).mean()
